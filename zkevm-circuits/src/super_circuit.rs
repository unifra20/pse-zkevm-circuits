--- conflicted
+++ resolved
@@ -63,19 +63,11 @@
 use crate::table::{BlockTable, BytecodeTable, CopyTable, ExpTable, MptTable, RwTable, TxTable};
 use crate::tx_circuit::{TxCircuit, TxCircuitConfig};
 use crate::util::Challenges;
-<<<<<<< HEAD
-use crate::witness::Block;
-use bus_mapping::circuit_input_builder::CircuitInputBuilder;
-use eth_types::Field;
-use crate::witness::{block_convert, MptUpdates};
-
-=======
 use crate::witness::{block_convert, Block, MptUpdates};
-
 use bus_mapping::circuit_input_builder::{CircuitInputBuilder, CircuitsParams};
->>>>>>> 2b11346b
 use bus_mapping::mock::BlockData;
 use eth_types::geth_types::{self, GethData, Transaction};
+use eth_types::Field;
 use ethers_core::types::H256;
 use halo2_proofs::arithmetic::CurveAffine;
 use halo2_proofs::halo2curves::{
@@ -271,16 +263,8 @@
         config.state_circuit.load(&mut layouter)?;
         config
             .block_table
-<<<<<<< HEAD
-            .load(&mut layouter, &self.block.context, self.block.randomness)?;
-        config
-            .evm_circuit
-            .assign_block(&mut layouter, &self.block)?;
-        
-=======
             .load(&mut layouter, &block.context, block.randomness)?;
         config.evm_circuit.assign_block(&mut layouter, block)?;
->>>>>>> 2b11346b
         // --- State Circuit ---
         config.mpt_table.load(
             &mut layouter,
@@ -338,6 +322,7 @@
     ///
     /// Also, return with it the minimum required SRS degree for the
     /// circuit and the Public Inputs needed.
+    #[allow(clippy::type_complexity)]
     pub fn build(
         geth_data: GethData,
         rng: &mut (impl RngCore + Clone),
@@ -350,7 +335,6 @@
 
         let ret = Self::build_from_circuit_input_builder(&builder, geth_data.eth_block, rng)?;
         Ok((ret.0, ret.1, ret.2, builder))
-                        
     }
 
     /// From CircuitInputBuilder, generate a SuperCircuit instance with all of
@@ -423,7 +407,7 @@
             // MockProver verification time.
             bytecode_size: bytecodes_len + 64,
             pi_circuit,
-            circuits_params: builder.block.circuits_params,
+            circuits_params: builder.block.circuits_params.clone(),
         };
 
         let instance = circuit.instance();
@@ -502,7 +486,7 @@
 
         block.sign(&wallets);
 
-        let (k, circuit, instance,_) =
+        let (k, circuit, instance, _) =
             SuperCircuit::<_, 1, 32, 256>::build(block, &mut ChaCha20Rng::seed_from_u64(2))
                 .unwrap();
         let prover = MockProver::run(k, &circuit, instance).unwrap();
