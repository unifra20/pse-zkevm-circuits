use crate::table::{AccountFieldTag, CallContextFieldTag};
use crate::util::Expr;
use crate::{
    evm_circuit::{
        execution::ExecutionGadget,
        param::N_BYTES_GAS,
        step::ExecutionState,
        util::{
            common_gadget::{CommonCallGadget, RestoreContextGadget},
            constraint_builder::{
                ConstraintBuilder, StepStateTransition,
                Transition::{Delta, Same},
            },
            math_gadget::LtGadget,
            CachedRegion, Cell, Word,
        },
        witness::{Block, Call, ExecStep, Transaction},
    },
    witness::Rw,
};
use bus_mapping::evm::OpcodeId;
use eth_types::{Field, ToLittleEndian, U256};
use halo2_proofs::{circuit::Value, plonk::Error};
use keccak256::EMPTY_HASH_LE;

#[derive(Clone, Debug)]
pub(crate) struct ErrorOOGCallGadget<F> {
    opcode: Cell<F>,
    tx_id: Cell<F>,
    is_static: Cell<F>,
    call: CommonCallGadget<F, false>,
    is_warm: Cell<F>,
    balance: Word<F>,
    insufficient_gas: LtGadget<F, N_BYTES_GAS>,
    rw_counter_end_of_reversion: Cell<F>,
    restore_context: RestoreContextGadget<F>,
}

impl<F: Field> ExecutionGadget<F> for ErrorOOGCallGadget<F> {
    const NAME: &'static str = "ErrorOutOfGasCall";

    const EXECUTION_STATE: ExecutionState = ExecutionState::ErrorOutOfGasCALL;

    fn configure(cb: &mut ConstraintBuilder<F>) -> Self {
        let opcode = cb.query_cell();
        cb.opcode_lookup(opcode.expr(), 1.expr());
        // TODO: add CallCode etc. when handle ErrorOutOfGasCALLCODE in furture
        // implementation
        cb.require_equal(
            "ErrorOutOfGasCall opcode is Call",
            opcode.expr(),
            OpcodeId::CALL.expr(),
        );

<<<<<<< HEAD
=======
        let rw_counter_end_of_reversion = cb.query_cell();
>>>>>>> b8a3ae41
        let tx_id = cb.call_context(None, CallContextFieldTag::TxId);
        let is_static = cb.call_context(None, CallContextFieldTag::IsStatic);
        let call_gadget = CommonCallGadget::construct(cb, 1.expr(), 0.expr(), 0.expr());

        // Add callee to access list
        let is_warm = cb.query_bool();
        cb.account_access_list_read(
            tx_id.expr(),
            call_gadget.callee_address_expr(),
            is_warm.expr(),
        );

        let balance = cb.query_word_rlc();
        cb.account_read(
            call_gadget.callee_address_expr(),
            AccountFieldTag::Balance,
            balance.expr(),
        );

        // Verify gas cost
        let gas_cost = call_gadget.gas_cost_expr(cb, is_warm.expr(), 1.expr());

        // Check if the amount of gas available is less than the amount of gas required
        let insufficient_gas = LtGadget::construct(cb, cb.curr.state.gas_left.expr(), gas_cost);
        cb.require_equal(
            "gas left is less than gas required ",
            insufficient_gas.expr(),
            1.expr(),
        );

        // current call must be failed.
        cb.call_context_lookup(false.expr(), None, CallContextFieldTag::IsSuccess, 0.expr());

        cb.call_context_lookup(
            false.expr(),
            None,
            CallContextFieldTag::RwCounterEndOfReversion,
            rw_counter_end_of_reversion.expr(),
        );

        // Go to EndTx only when is_root
        let is_to_end_tx = cb.next.execution_state_selector([ExecutionState::EndTx]);
        cb.require_equal(
            "Go to EndTx only when is_root",
            cb.curr.state.is_root.expr(),
            is_to_end_tx,
        );

        // When it's a root call
        cb.condition(cb.curr.state.is_root.expr(), |cb| {
            // Do step state transition
            cb.require_step_state_transition(StepStateTransition {
                call_id: Same,
                rw_counter: Delta(14.expr() + cb.curr.state.reversible_write_counter.expr()),

                ..StepStateTransition::any()
            });
        });

        // When it's an internal call, need to restore caller's state as finishing this
        // call. Restore caller state to next StepState
        let restore_context = cb.condition(1.expr() - cb.curr.state.is_root.expr(), |cb| {
            RestoreContextGadget::construct(
                cb,
                0.expr(),
                0.expr(),
                0.expr(),
                0.expr(),
                0.expr(),
                0.expr(),
            )
        });

        // constrain RwCounterEndOfReversion
        let rw_counter_end_of_step =
            cb.curr.state.rw_counter.expr() + cb.rw_counter_offset() - 1.expr();
        cb.require_equal(
            "rw_counter_end_of_reversion = rw_counter_end_of_step + reversible_counter",
            rw_counter_end_of_reversion.expr(),
            rw_counter_end_of_step + cb.curr.state.reversible_write_counter.expr(),
        );

        Self {
            opcode,
            tx_id,
            is_static,
            call: call_gadget,
            is_warm,
            balance,
            insufficient_gas,
            rw_counter_end_of_reversion,
            restore_context,
        }
    }

    fn assign_exec_step(
        &self,
        region: &mut CachedRegion<'_, '_, F>,
        offset: usize,
        block: &Block<F>,
        _tx: &Transaction,
        call: &Call,
        step: &ExecStep,
    ) -> Result<(), Error> {
        let opcode = step.opcode.unwrap();
        let [tx_id, is_static] =
            [step.rw_indices[0], step.rw_indices[1]].map(|idx| block.rws[idx].call_context_value());
        let stack_index = 2;
        let [gas, callee_address, value, cd_offset, cd_length, rd_offset, rd_length] = [
            step.rw_indices[stack_index],
            step.rw_indices[stack_index + 1],
            step.rw_indices[stack_index + 2],
            step.rw_indices[stack_index + 3],
            step.rw_indices[stack_index + 4],
            step.rw_indices[stack_index + 5],
            step.rw_indices[stack_index + 6],
        ]
        .map(|idx| block.rws[idx].stack_value());

        let (is_warm, is_warm_prev) = block.rws[step.rw_indices[10]].tx_access_list_value_pair();
        let callee_balance_pair = block.rws[step.rw_indices[11]].account_value_pair();
        let (callee_code_hash, callee_exists) = match block.rws[step.rw_indices[12]] {
            Rw::Account {
                field_tag: AccountFieldTag::CodeHash,
                value,
                ..
            } => (value.to_le_bytes(), true),
            Rw::Account {
                field_tag: AccountFieldTag::NonExisting,
                ..
            } => (*EMPTY_HASH_LE, false),
            _ => unreachable!(),
        };
        let callee_code_hash_word = region.word_rlc(U256::from_little_endian(&callee_code_hash));
        let memory_expansion_gas_cost = self.call.assign(
            region,
            offset,
            gas,
            callee_address,
            value,
            U256::from(0),
            cd_offset,
            cd_length,
            rd_offset,
            rd_length,
            step.memory_word_size(),
            callee_code_hash_word,
        )?;

        self.opcode
            .assign(region, offset, Value::known(F::from(opcode.as_u64())))?;

        self.tx_id
            .assign(region, offset, Value::known(F::from(tx_id.low_u64())))?;

        self.is_static
            .assign(region, offset, Value::known(F::from(is_static.low_u64())))?;

        self.is_warm
            .assign(region, offset, Value::known(F::from(is_warm as u64)))?;

        // new assignment
        self.balance
            .assign(region, offset, Some(callee_balance_pair.0.to_le_bytes()))?;
        let has_value = !value.is_zero();
        let gas_cost = self.call.cal_gas_cost_for_assignment(
            memory_expansion_gas_cost,
            is_warm_prev,
            true,
            has_value,
            !callee_exists,
<<<<<<< HEAD
        )?;

        self.insufficient_gas.assign_value(
            region,
            offset,
            Value::known(F::from(step.gas_left)),
            Value::known(F::from(gas_cost)),
=======
        )?;

        self.insufficient_gas.assign_value(
            region,
            offset,
            Value::known(F::from(step.gas_left)),
            Value::known(F::from(gas_cost)),
        )?;

        self.rw_counter_end_of_reversion.assign(
            region,
            offset,
            Value::known(F::from(call.rw_counter_end_of_reversion as u64)),
>>>>>>> b8a3ae41
        )?;

        self.restore_context
            .assign(region, offset, block, call, step, 14)?;
        Ok(())
    }
}

#[cfg(test)]
mod test {
    use crate::evm_circuit::{test::run_test_circuit, witness::block_convert};
    use eth_types::{address, bytecode};
    use eth_types::{bytecode::Bytecode, evm_types::OpcodeId, geth_types::Account};
    use eth_types::{Address, ToWord, Word};
    use halo2_proofs::halo2curves::bn256::Fr;
    use itertools::Itertools;
    use mock::TestContext;
    use std::default::Default;

    #[derive(Clone, Copy, Debug, Default)]
    struct Stack {
        gas: u64,
        value: Word,
        cd_offset: u64,
        cd_length: u64,
        rd_offset: u64,
        rd_length: u64,
    }

    fn caller(stack: Stack, caller_is_success: bool) -> Account {
        let terminator = if caller_is_success {
            OpcodeId::RETURN
        } else {
            OpcodeId::REVERT
        };

        // Call twice for testing both cold and warm access
        let bytecode = bytecode! {
            PUSH32(Word::from(stack.rd_length))
            PUSH32(Word::from(stack.rd_offset))
            PUSH32(Word::from(stack.cd_length))
            PUSH32(Word::from(stack.cd_offset))
            PUSH32(stack.value)
            PUSH32(Address::repeat_byte(0xff).to_word())
            PUSH32(Word::from(stack.gas))
            CALL
            PUSH1(0)
            PUSH1(0)
            .write_op(terminator)
        };

        Account {
            address: Address::repeat_byte(0xfe),
            balance: Word::from(10).pow(20.into()),
            code: bytecode.to_vec().into(),
            ..Default::default()
        }
    }

    fn callee(code: Bytecode) -> Account {
        let code = code.to_vec();
        let is_empty = code.is_empty();
        Account {
            address: Address::repeat_byte(0xff),
            code: code.into(),
            nonce: if is_empty { 0 } else { 1 }.into(),
            balance: if is_empty { 0 } else { 0xdeadbeefu64 }.into(),
            ..Default::default()
        }
    }

    fn test_oog(caller: Account, callee: Account, is_root: bool) {
        let tx_gas = if is_root { 21100 } else { 25000 };
        let block = TestContext::<3, 1>::new(
            None,
            |accs| {
                accs[0]
                    .address(address!("0x000000000000000000000000000000000000cafe"))
                    .balance(Word::from(10u64.pow(19)));
                accs[1]
                    .address(caller.address)
                    .code(caller.code)
                    .nonce(caller.nonce)
                    .balance(caller.balance);
                accs[2]
                    .address(callee.address)
                    .code(callee.code)
                    .nonce(callee.nonce)
                    .balance(callee.balance);
            },
            |mut txs, accs| {
                txs[0]
                    .from(accs[0].address)
                    .to(accs[1].address)
                    .gas(tx_gas.into());
            },
            |block, _tx| block.number(0xcafeu64),
        )
        .unwrap()
        .into();
        let block_data = bus_mapping::mock::BlockData::new_from_geth_data(block);
        let mut builder = block_data.new_circuit_input_builder();
        builder
            .handle_block(&block_data.eth_block, &block_data.geth_traces)
            .unwrap();
        let block = block_convert::<Fr>(&builder.block, &builder.code_db);
        assert_eq!(run_test_circuit(block.unwrap()), Ok(()));
    }

    #[test]
    fn call_with_oog_root() {
        let stacks = vec![
            // With gas and memory expansion
            Stack {
                gas: 100,
                cd_offset: 64,
                cd_length: 320,
                rd_offset: 0,
                rd_length: 32,
                ..Default::default()
            },
        ];

        let bytecode = bytecode! {
            PUSH32(Word::from(0))
            PUSH32(Word::from(0))
            STOP
        };
        let callees = vec![callee(bytecode)];
        for (stack, callee) in stacks.into_iter().cartesian_product(callees.into_iter()) {
            test_oog(caller(stack, true), callee, true);
        }
    }

    #[test]
    fn call_with_oog_internal() {
        let stacks = vec![
            // first call stack
            Stack {
                gas: 100,
                cd_offset: 64,
                cd_length: 320,
                rd_offset: 0,
                rd_length: 32,
                ..Default::default()
            },
            // second call stack
            Stack {
                gas: 21,
                cd_offset: 64,
                cd_length: 320,
                rd_offset: 0,
                rd_length: 32,
                ..Default::default()
            },
        ];

        let stack = stacks[1];
        let bytecode = bytecode! {
            PUSH32(Word::from(stack.rd_length))
            PUSH32(Word::from(stack.rd_offset))
            PUSH32(Word::from(stack.cd_length))
            PUSH32(Word::from(stack.cd_offset))
            PUSH32(stack.value)
            PUSH32(Address::repeat_byte(0xfe).to_word())
            PUSH32(Word::from(stack.gas))
            CALL // make this call out of gas
            PUSH32(Word::from(0))
            PUSH32(Word::from(0))
        };
        let callee = callee(bytecode);
        test_oog(caller(stacks[0], false), callee, false);
    }
}<|MERGE_RESOLUTION|>--- conflicted
+++ resolved
@@ -52,10 +52,7 @@
             OpcodeId::CALL.expr(),
         );
 
-<<<<<<< HEAD
-=======
         let rw_counter_end_of_reversion = cb.query_cell();
->>>>>>> b8a3ae41
         let tx_id = cb.call_context(None, CallContextFieldTag::TxId);
         let is_static = cb.call_context(None, CallContextFieldTag::IsStatic);
         let call_gadget = CommonCallGadget::construct(cb, 1.expr(), 0.expr(), 0.expr());
@@ -109,7 +106,7 @@
             // Do step state transition
             cb.require_step_state_transition(StepStateTransition {
                 call_id: Same,
-                rw_counter: Delta(14.expr() + cb.curr.state.reversible_write_counter.expr()),
+                rw_counter: Delta(15.expr() + cb.curr.state.reversible_write_counter.expr()),
 
                 ..StepStateTransition::any()
             });
@@ -227,15 +224,6 @@
             true,
             has_value,
             !callee_exists,
-<<<<<<< HEAD
-        )?;
-
-        self.insufficient_gas.assign_value(
-            region,
-            offset,
-            Value::known(F::from(step.gas_left)),
-            Value::known(F::from(gas_cost)),
-=======
         )?;
 
         self.insufficient_gas.assign_value(
@@ -249,11 +237,10 @@
             region,
             offset,
             Value::known(F::from(call.rw_counter_end_of_reversion as u64)),
->>>>>>> b8a3ae41
         )?;
 
         self.restore_context
-            .assign(region, offset, block, call, step, 14)?;
+            .assign(region, offset, block, call, step, 15)?;
         Ok(())
     }
 }
