use crate::{
    evm_circuit::util::{
        constraint_builder::{ConstrainBuilderCommon, ConstraintBuilder},
        CachedRegion, Cell,
    },
    util::Expr,
};
use eth_types::Field;
use halo2_proofs::{
    circuit::Value,
    plonk::{Error, Expression},
};
/// Returns (is_a, is_b):
/// - `is_a` is `1` when `value == a`, else `0`
/// - `is_b` is `1` when `value == b`, else `0`
/// `value` is required to be either `a` or `b`.
/// The benefit of this gadget over `IsEqualGadget` is that the
/// expression returned is a single value which will make
/// future expressions depending on this result more efficient.
#[derive(Clone, Debug)]
pub struct PairSelectGadget<F> {
    is_a: Cell<F>,
    is_b: Expression<F>,
}

impl<F: Field> PairSelectGadget<F> {
    pub(crate) fn construct(
        cb: &mut ConstraintBuilder<F>,
        value: Expression<F>,
        a: Expression<F>,
        b: Expression<F>,
    ) -> Self {
        let is_a = cb.query_bool();
        let is_b = 1.expr() - is_a.expr();

        // Force `is_a` to be `0` when `value != a`
        cb.add_constraint("is_a ⋅ (value - a)", is_a.expr() * (value.clone() - a));
        // Force `1 - is_a` to be `0` when `value != b`
        cb.add_constraint("(1 - is_a) ⋅ (value - b)", is_b.clone() * (value - b));

        Self { is_a, is_b }
    }

    pub(crate) fn expr(&self) -> (Expression<F>, Expression<F>) {
        (self.is_a.expr(), self.is_b.clone())
    }

    pub(crate) fn assign(
        &self,
        region: &mut CachedRegion<'_, '_, F>,
        offset: usize,
        value: F,
        a: F,
        _b: F,
    ) -> Result<(F, F), Error> {
        let is_a = if value == a { F::one() } else { F::zero() };
        self.is_a.assign(region, offset, Value::known(is_a))?;

        Ok((is_a, F::one() - is_a))
    }
}

#[cfg(test)]
mod tests {
<<<<<<< HEAD
    use crate::evm_circuit::util::constraint_builder::ConstrainBuilderCommon;

    use super::super::test_util::*;
    use super::*;
=======
    use super::{super::test_util::*, *};
>>>>>>> 6b890d53
    use eth_types::*;
    use halo2_proofs::{halo2curves::bn256::Fr, plonk::Error};

    #[derive(Clone)]
    /// PairSelectionTestContainer: require(v == a if SELECT_A else b)
    struct PairSelectionTestContainer<F, const SELECT_A: bool> {
        select_gadget: PairSelectGadget<F>,
        a: Cell<F>,
        b: Cell<F>,
        v: Cell<F>,
    }

    impl<F: Field, const SELECT_A: bool> MathGadgetContainer<F>
        for PairSelectionTestContainer<F, SELECT_A>
    {
        fn configure_gadget_container(cb: &mut ConstraintBuilder<F>) -> Self {
            let v = cb.query_cell();
            let a = cb.query_cell();
            let b = cb.query_cell();
            let select_gadget = PairSelectGadget::<F>::construct(cb, v.expr(), a.expr(), b.expr());
            cb.require_equal(
                "is_a * is_b == 0",
                select_gadget.expr().0 * select_gadget.expr().1,
                0.expr(),
            );

            if SELECT_A {
                cb.require_equal("is_a == 1", select_gadget.expr().0, 1.expr());
            } else {
                cb.require_equal("is_b == 1", select_gadget.expr().1, 1.expr());
            }

            PairSelectionTestContainer {
                select_gadget,
                v,
                a,
                b,
            }
        }

        fn assign_gadget_container(
            &self,
            witnesses: &[Word],
            region: &mut CachedRegion<'_, '_, F>,
        ) -> Result<(), Error> {
            let v = witnesses[0].to_scalar().unwrap();
            let a = witnesses[1].to_scalar().unwrap();
            let b = witnesses[2].to_scalar().unwrap();
            let offset = 0;

            self.v.assign(region, offset, Value::known(v))?;
            self.a.assign(region, offset, Value::known(a))?;
            self.b.assign(region, offset, Value::known(b))?;
            self.select_gadget.assign(region, offset, v, a, b)?;

            Ok(())
        }
    }

    #[test]
    fn test_pairselect_eq() {
        try_test!(
            PairSelectionTestContainer<Fr, true>,
            vec![Word::from(0), Word::from(0), Word::from(0)],
            true,
        );
        try_test!(
            PairSelectionTestContainer<Fr, true>,
            vec![Word::from(2898), Word::from(2898), Word::from(2898)],
            true,
        );
    }

    #[test]
    fn test_pairselect_expect_a_and_a() {
        try_test!(
            PairSelectionTestContainer<Fr, true>,
            vec![Word::from(0), Word::from(0), Word::from(1)],
            true,
        );
        try_test!(
            PairSelectionTestContainer<Fr, true>,
            vec![Word::from(2898), Word::from(2898), Word::from(1)],
            true,
        );
        try_test!(
            PairSelectionTestContainer<Fr, true>,
            vec![WORD_LOW_MAX, WORD_LOW_MAX, Word::from(1)],
            true,
        );
    }

    #[test]
    fn test_pairselect_expect_a_but_b() {
        try_test!(
            PairSelectionTestContainer<Fr, true>,
            vec![Word::from(0), Word::from(1), Word::from(0)],
            false,
        );
        try_test!(
            PairSelectionTestContainer<Fr, true>,
            vec![Word::from(2989), Word::from(1), Word::from(2989)],
            false,
        );
    }

    #[test]
    fn test_pairselect_expect_b_and_b() {
        try_test!(
            PairSelectionTestContainer<Fr, false>,
            vec![Word::from(0), Word::from(1), Word::from(0)],
            true,
        );
        try_test!(
            PairSelectionTestContainer<Fr, false>,
            vec![Word::from(2989), Word::from(1), Word::from(2989)],
            true,
        );
    }
}<|MERGE_RESOLUTION|>--- conflicted
+++ resolved
@@ -62,14 +62,9 @@
 
 #[cfg(test)]
 mod tests {
-<<<<<<< HEAD
     use crate::evm_circuit::util::constraint_builder::ConstrainBuilderCommon;
 
-    use super::super::test_util::*;
-    use super::*;
-=======
     use super::{super::test_util::*, *};
->>>>>>> 6b890d53
     use eth_types::*;
     use halo2_proofs::{halo2curves::bn256::Fr, plonk::Error};
 
