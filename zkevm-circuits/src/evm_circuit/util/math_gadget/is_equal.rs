use crate::evm_circuit::util::{
    constraint_builder::ConstraintBuilder, math_gadget::*, transpose_val_ret, CachedRegion,
};
use eth_types::Field;
use halo2_proofs::{
    circuit::Value,
    plonk::{Error, Expression},
};

/// Returns `1` when `lhs == rhs`, and returns `0` otherwise.
#[derive(Clone, Debug)]
pub struct IsEqualGadget<F> {
    is_zero: IsZeroGadget<F>,
}

impl<F: Field> IsEqualGadget<F> {
    pub(crate) fn construct(
        cb: &mut ConstraintBuilder<F>,
        lhs: Expression<F>,
        rhs: Expression<F>,
    ) -> Self {
        let is_zero = IsZeroGadget::construct(cb, lhs - rhs);

        Self { is_zero }
    }

    pub(crate) fn expr(&self) -> Expression<F> {
        self.is_zero.expr()
    }

    pub(crate) fn assign(
        &self,
        region: &mut CachedRegion<'_, '_, F>,
        offset: usize,
        lhs: F,
        rhs: F,
    ) -> Result<F, Error> {
        self.is_zero.assign(region, offset, lhs - rhs)
    }

    pub(crate) fn assign_value(
        &self,
        region: &mut CachedRegion<'_, '_, F>,
        offset: usize,
        lhs: Value<F>,
        rhs: Value<F>,
    ) -> Result<Value<F>, Error> {
        transpose_val_ret(
            lhs.zip(rhs)
                .map(|(lhs, rhs)| self.assign(region, offset, lhs, rhs)),
        )
    }
}

#[cfg(test)]
mod tests {
<<<<<<< HEAD
    use super::test_util::*;
    use super::*;
    use crate::evm_circuit::util::constraint_builder::ConstrainBuilderCommon;
=======
    use super::{test_util::*, *};
>>>>>>> 6b890d53
    use crate::evm_circuit::util::{CachedRegion, Cell};
    use eth_types::*;
    use halo2_proofs::{halo2curves::bn256::Fr, plonk::Error};

    #[derive(Clone)]
    /// IsEqualGadgetTestContainer: require(a == b)
    struct IsEqualGadgetTestContainer<F> {
        eq_gadget: IsEqualGadget<F>,
        a: Cell<F>,
        b: Cell<F>,
    }

    impl<F: Field> MathGadgetContainer<F> for IsEqualGadgetTestContainer<F> {
        fn configure_gadget_container(cb: &mut ConstraintBuilder<F>) -> Self {
            let a = cb.query_cell();
            let b = cb.query_cell();
            let eq_gadget = IsEqualGadget::<F>::construct(cb, a.expr(), b.expr());
            cb.require_equal("Inputs must equal (a==b)", eq_gadget.expr(), 1.expr());
            IsEqualGadgetTestContainer { eq_gadget, a, b }
        }

        fn assign_gadget_container(
            &self,
            witnesses: &[Word],
            region: &mut CachedRegion<'_, '_, F>,
        ) -> Result<(), Error> {
            let a = witnesses[0].to_scalar().unwrap();
            let b = witnesses[1].to_scalar().unwrap();
            let offset = 0;

            self.a.assign(region, offset, Value::known(a))?;
            self.b.assign(region, offset, Value::known(b))?;
            self.eq_gadget.assign(region, offset, a, b)?;

            Ok(())
        }
    }

    #[test]
    fn test_isequal_0() {
        try_test!(
            IsEqualGadgetTestContainer<Fr>,
            vec![Word::from(0), Word::from(0)],
            true,
        );
    }

    #[test]
    fn test_isequal_1() {
        try_test!(
            IsEqualGadgetTestContainer<Fr>,
            vec![Word::from(1), Word::from(1)],
            true,
        );
    }

    #[test]
    fn test_isequal_1000() {
        try_test!(
            IsEqualGadgetTestContainer<Fr>,
            vec![Word::from(1000), Word::from(1000)],
            true,
        );
    }

    #[test]
    fn test_isequal_1_0() {
        try_test!(
            IsEqualGadgetTestContainer<Fr>,
            vec![Word::from(1), Word::from(0)],
            false,
        );
    }

    #[test]
    fn test_isequal_0_1() {
        try_test!(
            IsEqualGadgetTestContainer<Fr>,
            vec![Word::from(0), Word::from(1)],
            false,
        );
    }
}<|MERGE_RESOLUTION|>--- conflicted
+++ resolved
@@ -54,14 +54,10 @@
 
 #[cfg(test)]
 mod tests {
-<<<<<<< HEAD
-    use super::test_util::*;
-    use super::*;
-    use crate::evm_circuit::util::constraint_builder::ConstrainBuilderCommon;
-=======
     use super::{test_util::*, *};
->>>>>>> 6b890d53
-    use crate::evm_circuit::util::{CachedRegion, Cell};
+    use crate::evm_circuit::util::{
+        constraint_builder::ConstrainBuilderCommon, CachedRegion, Cell,
+    };
     use eth_types::*;
     use halo2_proofs::{halo2curves::bn256::Fr, plonk::Error};
 
