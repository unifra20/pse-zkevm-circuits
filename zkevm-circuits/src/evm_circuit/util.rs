--- conflicted
+++ resolved
@@ -9,13 +9,9 @@
     table::RwTableTag,
     util::{query_expression, Challenges, Expr},
 };
-<<<<<<< HEAD
 use bus_mapping::state_db::CodeDB;
-use eth_types::{ToLittleEndian, ToWord, U256};
-=======
 use eth_types::U256;
-use eth_types::{Address, ToLittleEndian};
->>>>>>> 84e9bd48
+use eth_types::{Address, ToLittleEndian, ToWord};
 use halo2_proofs::{
     arithmetic::FieldExt,
     circuit::{AssignedCell, Region, Value},
