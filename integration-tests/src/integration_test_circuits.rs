use crate::{get_client, GenDataOutput};
use bus_mapping::circuit_input_builder::{BuilderClient, CircuitInputBuilder, CircuitsParams};
use bus_mapping::mock::BlockData;
use eth_types::geth_types::GethData;
use halo2_proofs::plonk::{
    create_proof, keygen_pk, keygen_vk, verify_proof, Circuit, ProvingKey, VerifyingKey,
};
use halo2_proofs::poly::commitment::ParamsProver;
use halo2_proofs::poly::kzg::commitment::{KZGCommitmentScheme, ParamsKZG, ParamsVerifierKZG};
use halo2_proofs::poly::kzg::multiopen::{ProverSHPLONK, VerifierSHPLONK};
use halo2_proofs::poly::kzg::strategy::SingleStrategy;
use halo2_proofs::{dev::MockProver, halo2curves::bn256::Fr};
use halo2_proofs::{
    halo2curves::bn256::{Bn256, G1Affine},
    transcript::{
        Blake2bRead, Blake2bWrite, Challenge255, TranscriptReadBuffer, TranscriptWriterBuffer,
    },
};
use lazy_static::lazy_static;
use mock::test_ctx::TestContext;
use rand_chacha::rand_core::SeedableRng;
use rand_core::RngCore;
use rand_xorshift::XorShiftRng;
use std::collections::HashMap;
use std::sync::Mutex;
use zkevm_circuits::bytecode_circuit::bytecode_unroller::BytecodeCircuit;
use zkevm_circuits::copy_circuit::CopyCircuit;
use zkevm_circuits::evm_circuit::test::{get_test_degree, get_test_instance};
use zkevm_circuits::evm_circuit::{test::get_test_cicuit_from_block, witness::block_convert};
use zkevm_circuits::state_circuit::StateCircuit;
use zkevm_circuits::super_circuit::SuperCircuit;
use zkevm_circuits::tx_circuit::TxCircuit;
use zkevm_circuits::util::SubCircuit;
use zkevm_circuits::witness::Block;

const CIRCUITS_PARAMS: CircuitsParams = CircuitsParams {
    max_rws: 16384,
    max_txs: 4,
    max_calldata: 4000,
    max_inner_blocks: 64,
    max_bytecode: 4000,
    keccak_padding: None,
};

const STATE_CIRCUIT_DEGREE: u32 = 17;
const TX_CIRCUIT_DEGREE: u32 = 20;
const BYTECODE_CIRCUIT_DEGREE: u32 = 16;
const COPY_CIRCUIT_DEGREE: u32 = 16;

lazy_static! {
    /// Data generation.
    pub static ref GEN_DATA: GenDataOutput = GenDataOutput::load();
    static ref RNG: XorShiftRng = XorShiftRng::from_seed([
        0x59, 0x62, 0xbe, 0x5d, 0x76, 0x3d, 0x31, 0x8d, 0x17, 0xdb, 0x37, 0x32, 0x54, 0x06, 0xbc,
        0xe5,
    ]);
}

lazy_static! {
    static ref GEN_PARAMS: Mutex<HashMap<u32, ParamsKZG<Bn256>>> = Mutex::new(HashMap::new());
}

lazy_static! {
    static ref STATE_CIRCUIT_KEY: ProvingKey<G1Affine> = {
        let block = new_empty_block();
        let circuit = StateCircuit::<Fr>::new_from_block(&block);
        let general_params = get_general_params(STATE_CIRCUIT_DEGREE);

        let verifying_key =
            keygen_vk(&general_params, &circuit).expect("keygen_vk should not fail");
        keygen_pk(&general_params, verifying_key, &circuit).expect("keygen_pk should not fail")
    };
    static ref TX_CIRCUIT_KEY: ProvingKey<G1Affine> = {
        let block = new_empty_block();
        let circuit = TxCircuit::<Fr>::new_from_block(&block);
        let general_params = get_general_params(TX_CIRCUIT_DEGREE);

        let verifying_key =
            keygen_vk(&general_params, &circuit).expect("keygen_vk should not fail");
        keygen_pk(&general_params, verifying_key, &circuit).expect("keygen_pk should not fail")
    };
    static ref BYTECODE_CIRCUIT_KEY: ProvingKey<G1Affine> = {
        let block = new_empty_block();
        let circuit = BytecodeCircuit::<Fr>::new_from_block(&block);
        let general_params = get_general_params(BYTECODE_CIRCUIT_DEGREE);

        let verifying_key =
            keygen_vk(&general_params, &circuit).expect("keygen_vk should not fail");
        keygen_pk(&general_params, verifying_key, &circuit).expect("keygen_pk should not fail")
    };
    static ref COPY_CIRCUIT_KEY: ProvingKey<G1Affine> = {
        let block = new_empty_block();
        let circuit = CopyCircuit::<Fr>::new_from_block(&block);
        let general_params = get_general_params(COPY_CIRCUIT_DEGREE);

        let verifying_key =
            keygen_vk(&general_params, &circuit).expect("keygen_vk should not fail");
        keygen_pk(&general_params, verifying_key, &circuit).expect("keygen_pk should not fail")
    };
}

fn new_empty_block() -> Block<Fr> {
    let block: GethData = TestContext::<0, 0>::new(None, |_| {}, |_, _| {}, |b, _| b)
        .unwrap()
        .into();
    let mut builder = BlockData::new_from_geth_data_with_params(block.clone(), CIRCUITS_PARAMS)
        .new_circuit_input_builder();
    builder
        .handle_block(&block.eth_block, &block.geth_traces)
        .unwrap();
    block_convert(&builder.block, &builder.code_db).unwrap()
}

fn get_general_params(degree: u32) -> ParamsKZG<Bn256> {
    let mut map = GEN_PARAMS.lock().unwrap();
    match map.get(&degree) {
        Some(params) => params.clone(),
        None => {
            let params = ParamsKZG::<Bn256>::setup(degree, RNG.clone());
            map.insert(degree, params.clone());
            params
        }
    }
}

async fn gen_inputs(
    block_num: u64,
) -> (
    CircuitInputBuilder,
    eth_types::Block<eth_types::Transaction>,
) {
    let cli = get_client();
    let cli = BuilderClient::new(cli, CIRCUITS_PARAMS).await.unwrap();

    cli.gen_inputs(block_num).await.unwrap()
}

fn test_actual<C: Circuit<Fr>>(
    degree: u32,
    circuit: C,
    instance: Vec<Vec<Fr>>,
    proving_key: Option<ProvingKey<G1Affine>>,
) {
    fn test_gen_proof<C: Circuit<Fr>, R: RngCore>(
        rng: R,
        circuit: C,
        general_params: &ParamsKZG<Bn256>,
        proving_key: &ProvingKey<G1Affine>,
        mut transcript: Blake2bWrite<Vec<u8>, G1Affine, Challenge255<G1Affine>>,
        instances: &[&[Fr]],
    ) -> Vec<u8> {
        create_proof::<
            KZGCommitmentScheme<Bn256>,
            ProverSHPLONK<'_, Bn256>,
            Challenge255<G1Affine>,
            R,
            Blake2bWrite<Vec<u8>, G1Affine, Challenge255<G1Affine>>,
            C,
        >(
            general_params,
            proving_key,
            &[circuit],
            &[instances],
            rng,
            &mut transcript,
        )
        .expect("proof generation should not fail");

        transcript.finalize()
    }

    fn test_verify(
        general_params: &ParamsKZG<Bn256>,
        verifier_params: &ParamsKZG<Bn256>,
        verifying_key: &VerifyingKey<G1Affine>,
        proof: &[u8],
        instances: &[&[Fr]],
    ) {
        let mut verifier_transcript = Blake2bRead::<_, G1Affine, Challenge255<_>>::init(proof);
        let strategy = SingleStrategy::new(general_params);

        verify_proof::<
            KZGCommitmentScheme<Bn256>,
            VerifierSHPLONK<'_, Bn256>,
            Challenge255<G1Affine>,
            Blake2bRead<&[u8], G1Affine, Challenge255<G1Affine>>,
            SingleStrategy<'_, Bn256>,
        >(
            verifier_params,
            verifying_key,
            strategy,
            &[instances],
            &mut verifier_transcript,
        )
        .expect("failed to verify circuit");
    }

    let general_params = get_general_params(degree);
    let verifier_params: ParamsVerifierKZG<Bn256> = general_params.verifier_params().clone();

    let proving_key = match proving_key {
        Some(pk) => pk,
        None => {
            let verifying_key =
                keygen_vk(&general_params, &circuit).expect("keygen_vk should not fail");
            keygen_pk(&general_params, verifying_key, &circuit).expect("keygen_pk should not fail")
        }
    };

    let transcript = Blake2bWrite::<_, G1Affine, Challenge255<_>>::init(vec![]);

    // change instace to slice
    let instance: Vec<&[Fr]> = instance.iter().map(|v| v.as_slice()).collect();

    let proof = test_gen_proof(
        RNG.clone(),
        circuit,
        &general_params,
        &proving_key,
        transcript,
        &instance,
    );

    let verifying_key = proving_key.get_vk();
    test_verify(
        &general_params,
        &verifier_params,
        verifying_key,
        &proof,
        &instance,
    );
}

fn test_mock<C: Circuit<Fr>>(degree: u32, circuit: &C, instance: Vec<Vec<Fr>>) {
    let mock_prover = MockProver::<Fr>::run(degree, circuit, instance).unwrap();
    mock_prover
        .verify_par()
        .expect("mock prover verification failed");
}

/// Integration test for evm circuit.
pub async fn test_evm_circuit_block(block_num: u64, actual: bool) {
    log::info!("test evm circuit, block number: {}", block_num);
    let (builder, _) = gen_inputs(block_num).await;

    let block = block_convert(&builder.block, &builder.code_db).unwrap();

    let degree = get_test_degree(&block);
    let instance = get_test_instance(&block);
    let circuit = get_test_cicuit_from_block(block);

    if actual {
        test_actual(degree, circuit, instance, None);
    } else {
        test_mock(degree, &circuit, instance);
    }
}

/// Integration test for state circuit.
pub async fn test_state_circuit_block(block_num: u64, actual: bool) {
    log::info!("test state circuit, block number: {}", block_num);

    let (builder, _) = gen_inputs(block_num).await;
    let block = block_convert(&builder.block, &builder.code_db).unwrap();

    let circuit = StateCircuit::<Fr>::new_from_block(&block);
    let instance = circuit.instance();

    if actual {
        test_actual(
            STATE_CIRCUIT_DEGREE,
            circuit,
            instance,
            Some((*STATE_CIRCUIT_KEY).clone()),
        );
    } else {
        test_mock(STATE_CIRCUIT_DEGREE, &circuit, instance);
    }
}

/// Integration test for tx circuit.
pub async fn test_tx_circuit_block(block_num: u64, actual: bool) {
    log::info!("test tx circuit, block number: {}", block_num);

    let (builder, _) = gen_inputs(block_num).await;

    let block = block_convert(&builder.block, &builder.code_db).unwrap();
    let circuit = TxCircuit::<Fr>::new_from_block(&block);

    if actual {
        test_actual(
            TX_CIRCUIT_DEGREE,
            circuit,
            vec![vec![]],
            Some((*TX_CIRCUIT_KEY).clone()),
        );
    } else {
        test_mock(TX_CIRCUIT_DEGREE, &circuit, vec![vec![]]);
    }
}

/// Integration test for bytecode circuit.
pub async fn test_bytecode_circuit_block(block_num: u64, actual: bool) {
    log::info!("test bytecode circuit, block number: {}", block_num);
    let (builder, _) = gen_inputs(block_num).await;

    let block = block_convert(&builder.block, &builder.code_db).unwrap();
    let circuit =
        BytecodeCircuit::<Fr>::new_from_block_sized(&block, 2usize.pow(BYTECODE_CIRCUIT_DEGREE));

    if actual {
        test_actual(
            BYTECODE_CIRCUIT_DEGREE,
            circuit,
            Vec::new(),
            Some((*BYTECODE_CIRCUIT_KEY).clone()),
        );
    } else {
        test_mock(BYTECODE_CIRCUIT_DEGREE, &circuit, Vec::new());
    }
}

/// Integration test for copy circuit.
pub async fn test_copy_circuit_block(block_num: u64, actual: bool) {
    log::info!("test copy circuit, block number: {}", block_num);
    let (builder, _) = gen_inputs(block_num).await;
    let block = block_convert(&builder.block, &builder.code_db).unwrap();

    let circuit = CopyCircuit::<Fr>::new_from_block(&block);

    if actual {
        test_actual(
            COPY_CIRCUIT_DEGREE,
            circuit,
            vec![],
            Some((*COPY_CIRCUIT_KEY).clone()),
        );
    } else {
        test_mock(COPY_CIRCUIT_DEGREE, &circuit, vec![]);
    }
}

/// Integration test for super circuit.
pub async fn test_super_circuit_block(block_num: u64) {
    const MAX_TXS: usize = 4;
    const MAX_CALLDATA: usize = 512;
    const MAX_RWS: usize = 5888;
    const MAX_BYTECODE: usize = 5000;
    const MAX_INNER_BLOCKS: usize = 64;

    log::info!("test super circuit, block number: {}", block_num);
    let cli = get_client();
    let cli = BuilderClient::new(
        cli,
        CircuitsParams {
            max_rws: MAX_RWS,
            max_txs: MAX_TXS,
            max_inner_blocks: MAX_INNER_BLOCKS,
            max_calldata: MAX_CALLDATA,
            max_bytecode: MAX_BYTECODE,
            keccak_padding: None,
        },
    )
    .await
    .unwrap();
    let (builder, _) = cli.gen_inputs(block_num).await.unwrap();
    let (k, circuit, instance) =
<<<<<<< HEAD
        SuperCircuit::<_, MAX_TXS, MAX_CALLDATA, MAX_INNER_BLOCKS, MAX_RWS>::build_from_circuit_input_builder(
=======
        SuperCircuit::<Fr, MAX_TXS, MAX_CALLDATA, MAX_RWS>::build_from_circuit_input_builder(
>>>>>>> 69c0a4a2
            &builder,
        )
        .unwrap();
    // TODO: add actual prover
    let prover = MockProver::run(k, &circuit, instance).unwrap();
    let res = prover.verify_par();
    if let Err(err) = res {
        eprintln!("Verification failures:");
        eprintln!("{:#?}", err);
        panic!("Failed verification");
    }
}<|MERGE_RESOLUTION|>--- conflicted
+++ resolved
@@ -365,11 +365,7 @@
     .unwrap();
     let (builder, _) = cli.gen_inputs(block_num).await.unwrap();
     let (k, circuit, instance) =
-<<<<<<< HEAD
-        SuperCircuit::<_, MAX_TXS, MAX_CALLDATA, MAX_INNER_BLOCKS, MAX_RWS>::build_from_circuit_input_builder(
-=======
-        SuperCircuit::<Fr, MAX_TXS, MAX_CALLDATA, MAX_RWS>::build_from_circuit_input_builder(
->>>>>>> 69c0a4a2
+        SuperCircuit::<Fr, MAX_TXS, MAX_CALLDATA, MAX_INNER_BLOCKS, MAX_RWS>::build_from_circuit_input_builder(
             &builder,
         )
         .unwrap();
