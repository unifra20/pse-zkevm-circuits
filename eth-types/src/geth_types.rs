--- conflicted
+++ resolved
@@ -12,11 +12,8 @@
 use num::Integer;
 use num_bigint::BigUint;
 use serde::{Serialize, Serializer};
-<<<<<<< HEAD
 use serde_with::serde_as;
-=======
 use sha3::{Digest, Keccak256};
->>>>>>> a12b2b28
 use std::collections::HashMap;
 
 /// Definition of all of the data related to an account.
