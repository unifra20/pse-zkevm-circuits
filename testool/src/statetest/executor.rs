--- conflicted
+++ resolved
@@ -1,12 +1,6 @@
-<<<<<<< HEAD
 use super::{AccountMatch, StateTest, StateTestResult};
 use crate::config::TestSuite;
 use bus_mapping::circuit_input_builder::CircuitInputBuilder;
-=======
-use crate::config::Config;
-use anyhow::Context;
-use bus_mapping::circuit_input_builder::{CircuitInputBuilder, CircuitsParams};
->>>>>>> d098f5fc
 use bus_mapping::mock::BlockData;
 use eth_types::{geth_types, Address, Bytes, GethExecTrace, U256, U64};
 use ethers_core::k256::ecdsa::SigningKey;
@@ -177,17 +171,8 @@
     let mut geth_traces = external_tracer::trace(&trace_config)
         .map_err(|err| StateTestError::CircuitInput(err.to_string()))?;
 
-<<<<<<< HEAD
     Ok(geth_traces.remove(0))
 }
-=======
-        // finish requiered tests according to config using this witness block
-        // TODO: Figure out a better strategy so that for each test we choose small
-        // parameters dynamically.
-        zkevm_circuits::test_util::test_circuits_witness_block(block, bytecode_test_config)
-            .expect("circuit should pass");
-    }
->>>>>>> d098f5fc
 
 pub fn run_test(
     st: StateTest,
@@ -265,7 +250,6 @@
         ));
     }
 
-<<<<<<< HEAD
     let transactions = trace_config
         .transactions
         .into_iter()
@@ -314,53 +298,6 @@
         let block_data = BlockData::new_from_geth_data(geth_data);
         
         builder = block_data.new_circuit_input_builder();
-=======
-    fn create_input_builder(
-        trace_config: TraceConfig,
-        geth_traces: Vec<GethExecTrace>,
-    ) -> Result<CircuitInputBuilder, StateTestError> {
-        let transactions = trace_config
-            .transactions
-            .into_iter()
-            .enumerate()
-            .map(|(index, tx)| eth_types::Transaction {
-                from: tx.from,
-                to: tx.to,
-                value: tx.value,
-                input: tx.call_data,
-                gas_price: Some(tx.gas_price),
-                access_list: tx.access_list,
-                nonce: tx.nonce,
-                gas: tx.gas_limit,
-                transaction_index: Some(U64::from(index)),
-                ..eth_types::Transaction::default()
-            })
-            .collect();
-
-        let eth_block = eth_types::Block {
-            author: Some(trace_config.block_constants.coinbase),
-            timestamp: trace_config.block_constants.timestamp,
-            number: Some(U64::from(trace_config.block_constants.number.as_u64())),
-            difficulty: trace_config.block_constants.difficulty,
-            gas_limit: trace_config.block_constants.gas_limit,
-            base_fee_per_gas: Some(trace_config.block_constants.base_fee),
-            transactions,
-            ..eth_types::Block::default()
-        };
-
-        // process the transaction
-        let geth_data = eth_types::geth_types::GethData {
-            chain_id: trace_config.chain_id,
-            history_hashes: trace_config.history_hashes.clone(),
-            geth_traces: geth_traces.clone(),
-            accounts: trace_config.accounts.values().cloned().collect(),
-            eth_block: eth_block.clone(),
-        };
-
-        let block_data =
-            BlockData::new_from_geth_data_with_params(geth_data, CircuitsParams::default());
-        let mut builder = block_data.new_circuit_input_builder();
->>>>>>> d098f5fc
         builder
             .handle_block(&eth_block, &geth_traces)
             .map_err(|err| StateTestError::CircuitInput(err.to_string()))?;
@@ -374,14 +311,14 @@
             gas_limit: u64::MAX
         };
 
-        zkevm_circuits::test_util::test_circuits_using_witness_block(block, config)
+        zkevm_circuits::test_util::test_circuits_witness_block(block, config)
             .map_err(|err| StateTestError::VerifierError(format!("{:#?}", err)))?;
 
     } else {
         geth_data.sign(&wallets);
 
         let (k, circuit, instance, _builder) =
-            SuperCircuit::<_, 1, 32>::build(geth_data, &mut ChaCha20Rng::seed_from_u64(2)).unwrap();
+            SuperCircuit::<_, 1, 32, 255>::build(geth_data, &mut ChaCha20Rng::seed_from_u64(2)).unwrap();
         builder = _builder;
 
         let prover = MockProver::run(k, &circuit, instance).unwrap();
